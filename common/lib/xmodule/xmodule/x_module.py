--- conflicted
+++ resolved
@@ -593,10 +593,6 @@
                 # not the most elegant way of doing this, but if we're removing
                 # a field from the module's field_data_cache, we should also
                 # remove it from its _dirty_fields
-<<<<<<< HEAD
-                # pylint: disable=protected-access
-=======
->>>>>>> fdeceb10
                 if field in self._dirty_fields:
                     del self._dirty_fields[field]
 
