import logging
import json
import os
import tarfile
import shutil
import cgi
<<<<<<< HEAD
=======
from functools import partial
>>>>>>> 7bf73422
from tempfile import mkdtemp
from path import path

from django.conf import settings
from django.http import HttpResponse, HttpResponseBadRequest
from django.contrib.auth.decorators import login_required
from django_future.csrf import ensure_csrf_cookie
from django.core.urlresolvers import reverse
from django.core.servers.basehttp import FileWrapper
from django.core.files.temp import NamedTemporaryFile
from django.views.decorators.http import require_POST, require_http_methods

from mitxmako.shortcuts import render_to_response
from cache_toolbox.core import del_cached_content
from auth.authz import create_all_course_groups

from xmodule.modulestore.xml_importer import import_from_xml
from xmodule.contentstore.django import contentstore
from xmodule.modulestore.xml_exporter import export_to_xml
from xmodule.modulestore.django import modulestore
from xmodule.modulestore import Location
from xmodule.contentstore.content import StaticContent
from xmodule.util.date_utils import get_default_time_display
from xmodule.modulestore import InvalidLocationError
from xmodule.exceptions import NotFoundError, SerializationError

from .access import get_location_and_verify_access
from util.json_request import JsonResponse


__all__ = ['asset_index', 'upload_asset', 'import_course',
        'generate_export_course', 'export_course']


def assets_to_json_dict(assets):
    """
    Transform the results of a contentstore query into something appropriate
    for output via JSON.
    """
    ret = []
    for asset in assets:
        obj = {
            "name": asset.get("displayname", ""),
            "chunkSize": asset.get("chunkSize", 0),
            "path": asset.get("filename", ""),
            "length": asset.get("length", 0),
        }
        uploaded = asset.get("uploadDate")
        if uploaded:
            obj["uploaded"] = uploaded.isoformat()
        thumbnail = asset.get("thumbnail_location")
        if thumbnail:
            obj["thumbnail"] = thumbnail
        id_info = asset.get("_id")
        if id_info:
            obj["id"] = "/{tag}/{org}/{course}/{revision}/{category}/{name}" \
                .format(
                    org=id_info.get("org", ""),
                    course=id_info.get("course", ""),
                    revision=id_info.get("revision", ""),
                    tag=id_info.get("tag", ""),
                    category=id_info.get("category", ""),
                    name=id_info.get("name", ""),
            )
        ret.append(obj)
    return ret


@login_required
@ensure_csrf_cookie
def asset_index(request, org, course, name):
    """
    Display an editable asset library

    org, course, name: Attributes of the Location for the item to edit
    """
    location = get_location_and_verify_access(request, org, course, name)

    upload_asset_callback_url = reverse('upload_asset', kwargs={
        'org': org,
        'course': course,
        'coursename': name
    })

    course_module = modulestore().get_item(location)

    course_reference = StaticContent.compute_location(org, course, name)
    assets = contentstore().get_all_content_for_course(course_reference)

    # sort in reverse upload date order
    assets = sorted(assets, key=lambda asset: asset['uploadDate'], reverse=True)

    if request.META.get('HTTP_ACCEPT', "").startswith("application/json"):
        return JsonResponse(assets_to_json_dict(assets))

    asset_display = []
    for asset in assets:
        asset_id = asset['_id']
        display_info = {}
        display_info['displayname'] = asset['displayname']
        display_info['uploadDate'] = get_default_time_display(asset['uploadDate'])

        asset_location = StaticContent.compute_location(asset_id['org'], asset_id['course'], asset_id['name'])
        display_info['url'] = StaticContent.get_url_path_from_location(asset_location)
        display_info['portable_url'] = StaticContent.get_static_path_from_location(asset_location)

        # note, due to the schema change we may not have a 'thumbnail_location' in the result set
        _thumbnail_location = asset.get('thumbnail_location', None)
        thumbnail_location = Location(_thumbnail_location) if _thumbnail_location is not None else None
        display_info['thumb_url'] = StaticContent.get_url_path_from_location(thumbnail_location) if thumbnail_location is not None else None

        asset_display.append(display_info)

    return render_to_response('asset_index.html', {
        'context_course': course_module,
        'assets': asset_display,
        'upload_asset_callback_url': upload_asset_callback_url,
        'remove_asset_callback_url': reverse('remove_asset', kwargs={
            'org': org,
            'course': course,
            'name': name
        })
    })


@require_POST
@ensure_csrf_cookie
@login_required
def upload_asset(request, org, course, coursename):
    '''
    This method allows for POST uploading of files into the course asset
    library, which will be supported by GridFS in MongoDB.
    '''
    # construct a location from the passed in path
    location = get_location_and_verify_access(request, org, course, coursename)

    # Does the course actually exist?!? Get anything from it to prove its
    # existence
    try:
        modulestore().get_item(location)
    except:
        # no return it as a Bad Request response
        logging.error('Could not find course' + location)
        return HttpResponseBadRequest()

    if 'file' not in request.FILES:
        return HttpResponseBadRequest()

    # compute a 'filename' which is similar to the location formatting, we're
    # using the 'filename' nomenclature since we're using a FileSystem paradigm
    # here. We're just imposing the Location string formatting expectations to
    # keep things a bit more consistent
    upload_file = request.FILES['file']
    filename = upload_file.name
    mime_type = upload_file.content_type

    content_loc = StaticContent.compute_location(org, course, filename)

    chunked = upload_file.multiple_chunks()
    sc_partial = partial(StaticContent, content_loc, filename, mime_type)
    if chunked:
        content = sc_partial(upload_file.chunks())
        tempfile_path = upload_file.temporary_file_path()
    else:
        content = sc_partial(upload_file.read())
        tempfile_path = None

    thumbnail_content = None
    thumbnail_location = None

    # first let's see if a thumbnail can be created
    (thumbnail_content, thumbnail_location) = contentstore().generate_thumbnail(
            content,
            tempfile_path=tempfile_path
    )

    # delete cached thumbnail even if one couldn't be created this time (else
    # the old thumbnail will continue to show)
    del_cached_content(thumbnail_location)
    # now store thumbnail location only if we could create it
    if thumbnail_content is not None:
        content.thumbnail_location = thumbnail_location

    # then commit the content
    contentstore().save(content)
    del_cached_content(content.location)

    # readback the saved content - we need the database timestamp
    readback = contentstore().find(content.location)

    response_payload = {
            'displayname': content.name,
            'uploadDate': get_default_time_display(readback.last_modified_at),
            'url': StaticContent.get_url_path_from_location(content.location),
            'portable_url': StaticContent.get_static_path_from_location(content.location),
            'thumb_url': StaticContent.get_url_path_from_location(thumbnail_location)
                if thumbnail_content is not None else None,
            'msg': 'Upload completed'
    }

    response = JsonResponse(response_payload)
    return response


@ensure_csrf_cookie
@login_required
def remove_asset(request, org, course, name):
    '''
    This method will perform a 'soft-delete' of an asset, which is basically to
    copy the asset from the main GridFS collection and into a Trashcan
    '''
    get_location_and_verify_access(request, org, course, name)

    location = request.POST['location']

    # make sure the location is valid
    try:
        loc = StaticContent.get_location_from_path(location)
    except InvalidLocationError:
        # return a 'Bad Request' to browser as we have a malformed Location
        response = HttpResponse()
        response.status_code = 400
        return response

    # also make sure the item to delete actually exists
    try:
        content = contentstore().find(loc)
    except NotFoundError:
        response = HttpResponse()
        response.status_code = 404
        return response

    # ok, save the content into the trashcan
    contentstore('trashcan').save(content)

    # see if there is a thumbnail as well, if so move that as well
    if content.thumbnail_location is not None:
        try:
            thumbnail_content = contentstore().find(content.thumbnail_location)
            contentstore('trashcan').save(thumbnail_content)
            # hard delete thumbnail from origin
            contentstore().delete(thumbnail_content.get_id())
            # remove from any caching
            del_cached_content(thumbnail_content.location)
        except:
            pass  # OK if this is left dangling

    # delete the original
    contentstore().delete(content.get_id())
    # remove from cache
    del_cached_content(content.location)

    return HttpResponse()


@ensure_csrf_cookie
@require_http_methods(("GET", "POST", "PUT"))
@login_required
def import_course(request, org, course, name):
    """
    This method will handle a POST request to upload and import a .tar.gz file into a specified course
    """
    location = get_location_and_verify_access(request, org, course, name)

    if request.method in ('POST', 'PUT'):
        filename = request.FILES['course-data'].name

        if not filename.endswith('.tar.gz'):
            return HttpResponse(json.dumps({'ErrMsg': 'We only support uploading a .tar.gz file.'}))

        data_root = path(settings.GITHUB_REPO_ROOT)

        course_subdir = "{0}-{1}-{2}".format(org, course, name)
        course_dir = data_root / course_subdir
        if not course_dir.isdir():
            os.mkdir(course_dir)

        temp_filepath = course_dir / filename

        logging.debug('importing course to {0}'.format(temp_filepath))

        # stream out the uploaded files in chunks to disk
        temp_file = open(temp_filepath, 'wb+')
        for chunk in request.FILES['course-data'].chunks():
            temp_file.write(chunk)
        temp_file.close()

        tar_file = tarfile.open(temp_filepath)
        tar_file.extractall(course_dir + '/')

        # find the 'course.xml' file
        dirpath = None
        for dirpath, _dirnames, filenames in os.walk(course_dir):
            for filename in filenames:
                if filename == 'course.xml':
                    break
            if filename == 'course.xml':
                break

        if filename != 'course.xml':
            return HttpResponse(json.dumps({'ErrMsg': 'Could not find the course.xml file in the package.'}))

        logging.debug('found course.xml at {0}'.format(dirpath))

        if dirpath != course_dir:
            for fname in os.listdir(dirpath):
                shutil.move(dirpath / fname, course_dir)

        _module_store, course_items = import_from_xml(modulestore('direct'), settings.GITHUB_REPO_ROOT,
                                                      [course_subdir], load_error_modules=False,
                                                      static_content_store=contentstore(),
                                                      target_location_namespace=location,
                                                      draft_store=modulestore())

        # we can blow this away when we're done importing.
        shutil.rmtree(course_dir)

        logging.debug('new course at {0}'.format(course_items[0].location))

        create_all_course_groups(request.user, course_items[0].location)

        logging.debug('created all course groups at {0}'.format(course_items[0].location))

        return HttpResponse(json.dumps({'Status': 'OK'}))
    else:
        course_module = modulestore().get_item(location)

        return render_to_response('import.html', {
            'context_course': course_module,
            'successful_import_redirect_url': reverse('course_index', kwargs={
                'org': location.org,
                'course': location.course,
                'name': location.name,
            })
        })


@ensure_csrf_cookie
@login_required
def generate_export_course(request, org, course, name):
    """
    This method will serialize out a course to a .tar.gz file which contains a XML-based representation of
    the course
    """
    location = get_location_and_verify_access(request, org, course, name)
    course_module = modulestore().get_instance(location.course_id, location)
    loc = Location(location)
    export_file = NamedTemporaryFile(prefix=name + '.', suffix=".tar.gz")

    root_dir = path(mkdtemp())

    try:
        export_to_xml(modulestore('direct'), contentstore(), loc, root_dir, name, modulestore())
    except SerializationError, e:
<<<<<<< HEAD
=======
        logging.exception('There was an error exporting course {0}. {1}'.format(course_module.location, unicode(e)))

>>>>>>> 7bf73422
        unit = None
        failed_item = None
        parent = None
        try:
            failed_item = modulestore().get_instance(course_module.location.course_id, e.location)
            parent_locs = modulestore().get_parent_locations(failed_item.location, course_module.location.course_id)
<<<<<<< HEAD

            if len(parent_locs) > 0:
                parent = modulestore().get_item(parent_locs[0])
                if parent.location.category == 'vertical':
                    unit = parent
        except:
            # if we have a nested exception, then we'll show the more generic error message
            pass

=======

            if len(parent_locs) > 0:
                parent = modulestore().get_item(parent_locs[0])
                if parent.location.category == 'vertical':
                    unit = parent
        except:
            # if we have a nested exception, then we'll show the more generic error message
            pass

>>>>>>> 7bf73422
        return render_to_response('export.html', {
            'context_course': course_module,
            'successful_import_redirect_url': '',
            'in_err': True,
            'raw_err_msg': str(e),
            'failed_module': failed_item,
            'unit': unit,
            'edit_unit_url': reverse('edit_unit', kwargs={
                'location': parent.location
            }) if parent else '',
            'course_home_url': reverse('course_index', kwargs={
                'org': org,
                'course': course,
                'name': name
            })
        })
    except Exception, e:
<<<<<<< HEAD
=======
        logging.exception('There was an error exporting course {0}. {1}'.format(course_module.location, unicode(e)))
>>>>>>> 7bf73422
        return render_to_response('export.html', {
            'context_course': course_module,
            'successful_import_redirect_url': '',
            'in_err': True,
            'unit': None,
            'raw_err_msg': str(e),
            'course_home_url': reverse('course_index', kwargs={
                'org': org,
                'course': course,
                'name': name
            })
        })

    logging.debug('tar file being generated at {0}'.format(export_file.name))
    tar_file = tarfile.open(name=export_file.name, mode='w:gz')
    tar_file.add(root_dir / name, arcname=name)
    tar_file.close()

    # remove temp dir
    shutil.rmtree(root_dir / name)

    wrapper = FileWrapper(export_file)
    response = HttpResponse(wrapper, content_type='application/x-tgz')
    response['Content-Disposition'] = 'attachment; filename=%s' % os.path.basename(export_file.name)
    response['Content-Length'] = os.path.getsize(export_file.name)
    return response


@ensure_csrf_cookie
@login_required
def export_course(request, org, course, name):
    """
    This method serves up the 'Export Course' page
    """
    location = get_location_and_verify_access(request, org, course, name)

    course_module = modulestore().get_item(location)

    return render_to_response('export.html', {
        'context_course': course_module,
        'successful_import_redirect_url': ''
    })<|MERGE_RESOLUTION|>--- conflicted
+++ resolved
@@ -4,10 +4,7 @@
 import tarfile
 import shutil
 import cgi
-<<<<<<< HEAD
-=======
 from functools import partial
->>>>>>> 7bf73422
 from tempfile import mkdtemp
 from path import path
 
@@ -362,18 +359,14 @@
     try:
         export_to_xml(modulestore('direct'), contentstore(), loc, root_dir, name, modulestore())
     except SerializationError, e:
-<<<<<<< HEAD
-=======
         logging.exception('There was an error exporting course {0}. {1}'.format(course_module.location, unicode(e)))
 
->>>>>>> 7bf73422
         unit = None
         failed_item = None
         parent = None
         try:
             failed_item = modulestore().get_instance(course_module.location.course_id, e.location)
             parent_locs = modulestore().get_parent_locations(failed_item.location, course_module.location.course_id)
-<<<<<<< HEAD
 
             if len(parent_locs) > 0:
                 parent = modulestore().get_item(parent_locs[0])
@@ -383,17 +376,6 @@
             # if we have a nested exception, then we'll show the more generic error message
             pass
 
-=======
-
-            if len(parent_locs) > 0:
-                parent = modulestore().get_item(parent_locs[0])
-                if parent.location.category == 'vertical':
-                    unit = parent
-        except:
-            # if we have a nested exception, then we'll show the more generic error message
-            pass
-
->>>>>>> 7bf73422
         return render_to_response('export.html', {
             'context_course': course_module,
             'successful_import_redirect_url': '',
@@ -411,10 +393,8 @@
             })
         })
     except Exception, e:
-<<<<<<< HEAD
-=======
         logging.exception('There was an error exporting course {0}. {1}'.format(course_module.location, unicode(e)))
->>>>>>> 7bf73422
+
         return render_to_response('export.html', {
             'context_course': course_module,
             'successful_import_redirect_url': '',
