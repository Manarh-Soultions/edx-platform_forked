--- conflicted
+++ resolved
@@ -16,10 +16,7 @@
 from commerce.tests.mocks import mock_create_refund
 
 
-<<<<<<< HEAD
-=======
 @ddt.ddt
->>>>>>> b5c6eb78
 @override_settings(
     ECOMMERCE_PUBLIC_URL_ROOT=TEST_PUBLIC_URL_ROOT,
     ECOMMERCE_API_URL=TEST_API_URL,
