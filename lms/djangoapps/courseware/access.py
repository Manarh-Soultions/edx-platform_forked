--- conflicted
+++ resolved
@@ -63,12 +63,9 @@
     adjust_start_date, check_start_date, debug, ACCESS_GRANTED, ACCESS_DENIED,
     in_preview_mode
 )
-<<<<<<< HEAD
-=======
 
 from lms.djangoapps.ccx.custom_exception import CCXLocatorValidationException
 from lms.djangoapps.ccx.models import CustomCourseForEdX
->>>>>>> abd9920e
 
 log = logging.getLogger(__name__)
 
@@ -135,10 +132,6 @@
     # Just in case user is passed in as None, make them anonymous
     if not user:
         user = AnonymousUser()
-
-    if in_preview_mode():
-        if not bool(has_staff_access_to_preview_mode(user=user, obj=obj, course_key=course_key)):
-            return ACCESS_DENIED
 
     if in_preview_mode():
         if not bool(has_staff_access_to_preview_mode(user=user, obj=obj, course_key=course_key)):
