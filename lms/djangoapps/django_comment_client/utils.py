--- conflicted
+++ resolved
@@ -41,16 +41,7 @@
 def get_full_modules():
     global _FULLMODULES
     if not _FULLMODULES:
-<<<<<<< HEAD
         _FULLMODULES = modulestore().modules
-=======
-        class_path = settings.MODULESTORE['default']['ENGINE']
-        module_path, _, class_name = class_path.rpartition('.')
-        class_ = getattr(import_module(module_path), class_name)
-        # TODO (vshnayder): wth is this doing???
-        modulestore = class_(**dict(settings.MODULESTORE['default']['OPTIONS'].items()))
-        _FULLMODULES = modulestore.modules
->>>>>>> 881404ba
     return _FULLMODULES
 
 def get_discussion_id_map(course):
@@ -72,24 +63,9 @@
 def get_discussion_category_map(course):
 
     global _DISCUSSIONINFO
-<<<<<<< HEAD
     if not _DISCUSSIONINFO:
         initialize_discussion_info(course)
     return _DISCUSSIONINFO['category_map']
-=======
-    if _DISCUSSIONINFO:
-        return
-
-    course_id = course.id
-    _, course_name, _ = course_id.split('/')
-    user = request.user
-    url_course_id = course_id.replace('/', '_').replace('.', '_')
-
-    _is_course_discussion = lambda x: x[0].dict()['category'] == 'discussion' \
-                         and x[0].dict()['course'] == course_name
-
-    _get_module_descriptor = operator.itemgetter(1)
->>>>>>> 881404ba
 
 def sort_map_entries(category_map):
     things = []
