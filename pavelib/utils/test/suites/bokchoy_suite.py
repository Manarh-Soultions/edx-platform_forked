"""
Class used for defining and running Bok Choy acceptance test suite
"""
from time import sleep
from urllib import urlencode
from textwrap import dedent

from common.test.acceptance.fixtures.course import CourseFixture, FixtureError

from path import Path as path
from paver.easy import sh, BuildFailure, cmdopts, task, needs, might_call, call_task, dry
from pavelib.utils.test.suites.suite import TestSuite
from pavelib.utils.envs import Env
from pavelib.utils.test.bokchoy_utils import (
    clear_mongo, start_servers, check_services, wait_for_test_servers
)
from pavelib.utils.test.bokchoy_options import (
    BOKCHOY_IMPORTS_DIR, BOKCHOY_IMPORTS_DIR_DEPR,
    BOKCHOY_DEFAULT_STORE, BOKCHOY_DEFAULT_STORE_DEPR,
    BOKCHOY_FASTTEST,
    PA11Y_FETCH_COURSE
)
from pavelib.utils.test import utils as test_utils
from pavelib.utils.timer import timed

import os

try:
    from pygments.console import colorize
except ImportError:
    colorize = lambda color, text: text

__test__ = False  # do not collect

DEFAULT_NUM_PROCESSES = 1
DEFAULT_VERBOSITY = 2

DEMO_COURSE_TAR_GZ = "https://github.com/edx/demo-test-course/archive/master.tar.gz"
DEMO_COURSE_IMPORT_DIR = path('test_root/courses/')


@task
@cmdopts([BOKCHOY_DEFAULT_STORE, BOKCHOY_DEFAULT_STORE_DEPR])
@timed
def load_bok_choy_data(options):
    """
    Loads data into database from db_fixtures
    """
    print 'Loading data from json fixtures in db_fixtures directory'
    sh(
        "DEFAULT_STORE={default_store}"
        " ./manage.py lms --settings bok_choy loaddata --traceback"
        " common/test/db_fixtures/*.json".format(
            default_store=options.default_store,
        )
    )


@task
@cmdopts([
    BOKCHOY_IMPORTS_DIR, BOKCHOY_IMPORTS_DIR_DEPR, BOKCHOY_DEFAULT_STORE,
    BOKCHOY_DEFAULT_STORE_DEPR
])
@timed
def load_courses(options):
    """
    Loads courses from options.imports_dir.

    Note: options.imports_dir is the directory that contains the directories
    that have courses in them. For example, if the course is located in
    `test_root/courses/test-example-course/`, options.imports_dir should be
    `test_root/courses/`.
    """
    if 'imports_dir' in options:
        msg = colorize('green', "Importing courses from {}...".format(options.imports_dir))
        print msg

        sh(
            "DEFAULT_STORE={default_store}"
            " ./manage.py cms --settings=bok_choy import {import_dir}".format(
                default_store=options.default_store,
                import_dir=options.imports_dir
            )
        )
    else:
        print colorize('blue', "--imports-dir not set, skipping import")


@task
@cmdopts([BOKCHOY_IMPORTS_DIR, BOKCHOY_IMPORTS_DIR_DEPR, PA11Y_FETCH_COURSE])
@timed
def get_test_course(options):
    """
    Fetches the test course.
    """

    if options.get('imports_dir'):
        print colorize("green", "--imports-dir specified, skipping fetch of test course")
        return

    if not options.get('should_fetch_course', False):
        print colorize("green", "--skip-fetch specified, skipping fetch of test course")
        return

    # Set the imports_dir for use by other tasks
    options.imports_dir = DEMO_COURSE_IMPORT_DIR

    options.imports_dir.makedirs_p()
    zipped_course = options.imports_dir + 'demo_course.tar.gz'

    msg = colorize('green', "Fetching the test course from github...")
    print msg

    sh(
        'wget {tar_gz_file} -O {zipped_course}'.format(
            tar_gz_file=DEMO_COURSE_TAR_GZ,
            zipped_course=zipped_course,
        )
    )

    msg = colorize('green', "Uncompressing the test course...")
    print msg

    sh(
        'tar zxf {zipped_course} -C {courses_dir}'.format(
            zipped_course=zipped_course,
            courses_dir=options.imports_dir,
        )
    )


@task
@timed
def reset_test_database():
    """
    Reset the database used by the bokchoy tests.
    """
    sh("{}/scripts/reset-test-db.sh".format(Env.REPO_ROOT))


@task
@needs(['reset_test_database', 'clear_mongo', 'load_bok_choy_data', 'load_courses'])
@might_call('start_servers')
@cmdopts([BOKCHOY_FASTTEST], share_with=['start_servers'])
@timed
def prepare_bokchoy_run(options):
    """
    Sets up and starts servers for a Bok Choy run. If --fasttest is not
    specified then static assets are collected
    """
    if not options.get('fasttest', False):

        print colorize('green', "Generating optimized static assets...")
        if options.get('log_dir') is None:
            call_task('update_assets', args=['--settings', 'test_static_optimized'])
        else:
            call_task('update_assets', args=[
                '--settings', 'test_static_optimized',
                '--collect-log', options.log_dir
            ])

    # Ensure the test servers are available
    msg = colorize('green', "Confirming servers are running...")
    print msg
    start_servers()  # pylint: disable=no-value-for-parameter


class BokChoyTestSuite(TestSuite):
    """
    TestSuite for running Bok Choy tests
    Properties (below is a subset):
      test_dir - parent directory for tests
      log_dir - directory for test output
      report_dir - directory for reports (e.g., coverage) related to test execution
      xunit_report - directory for xunit-style output (xml)
      fasttest - when set, skip various set-up tasks (e.g., collectstatic)
      serversonly - prepare and run the necessary servers, only stopping when interrupted with Ctrl-C
      testsonly - assume servers are running (as per above) and run tests with no setup or cleaning of environment
      test_spec - when set, specifies test files, classes, cases, etc. See platform doc.
      default_store - modulestore to use when running tests (split or draft)
      num_processes - number of processes or threads to use in tests. Recommendation is that this
      is less than or equal to the number of available processors.
      verify_xss - when set, check for XSS vulnerabilities in the page HTML.
      See nosetest documentation: http://nose.readthedocs.org/en/latest/usage.html
    """
    def __init__(self, *args, **kwargs):
        super(BokChoyTestSuite, self).__init__(*args, **kwargs)
        self.test_dir = Env.BOK_CHOY_DIR / kwargs.get('test_dir', 'tests')
        self.log_dir = Env.BOK_CHOY_LOG_DIR
        self.report_dir = kwargs.get('report_dir', Env.BOK_CHOY_REPORT_DIR)
        self.xunit_report = self.report_dir / "xunit.xml"
        self.cache = Env.BOK_CHOY_CACHE
        self.fasttest = kwargs.get('fasttest', False)
        self.serversonly = kwargs.get('serversonly', False)
        self.testsonly = kwargs.get('testsonly', False)
        self.test_spec = kwargs.get('test_spec', None)
        self.default_store = kwargs.get('default_store', None)
        self.verbosity = kwargs.get('verbosity', DEFAULT_VERBOSITY)
        self.num_processes = kwargs.get('num_processes', DEFAULT_NUM_PROCESSES)
        self.verify_xss = kwargs.get('verify_xss', os.environ.get('VERIFY_XSS', True))
        self.extra_args = kwargs.get('extra_args', '')
        self.har_dir = self.log_dir / 'hars'
        self.a11y_file = Env.BOK_CHOY_A11Y_CUSTOM_RULES_FILE
        self.imports_dir = kwargs.get('imports_dir', None)
        self.coveragerc = kwargs.get('coveragerc', None)
        self.save_screenshots = kwargs.get('save_screenshots', False)

    def __enter__(self):
        super(BokChoyTestSuite, self).__enter__()

        # Ensure that we have a directory to put logs and reports
        self.log_dir.makedirs_p()
        self.har_dir.makedirs_p()
        self.report_dir.makedirs_p()
        test_utils.clean_reports_dir()  # pylint: disable=no-value-for-parameter

        if not (self.fasttest or self.skip_clean or self.testsonly):
            test_utils.clean_test_files()

        msg = colorize('green', "Checking for mongo, memchache, and mysql...")
        print msg
        check_services()

        if not self.testsonly:
            call_task('prepare_bokchoy_run', options={'log_dir': self.log_dir})  # pylint: disable=no-value-for-parameter
        else:
            # load data in db_fixtures
            load_bok_choy_data()  # pylint: disable=no-value-for-parameter

        msg = colorize('green', "Confirming servers have started...")
        print msg
        wait_for_test_servers()
        try:
            # Create course in order to seed forum data underneath. This is
            # a workaround for a race condition. The first time a course is created;
            # role permissions are set up for forums.
            dry(
                "Installing course fixture for forums",
                CourseFixture('foobar_org', '1117', 'seed_forum', 'seed_foo').install
            )
            print 'Forums permissions/roles data has been seeded'
        except FixtureError:
            # this means it's already been done
            pass

        if self.serversonly:
            self.run_servers_continuously()

    def __exit__(self, exc_type, exc_value, traceback):
        super(BokChoyTestSuite, self).__exit__(exc_type, exc_value, traceback)

        # Using testsonly will leave all fixtures in place (Note: the db will also be dirtier.)
        if self.testsonly:
            msg = colorize('green', 'Running in testsonly mode... SKIPPING database cleanup.')
            print msg
        else:
            # Clean up data we created in the databases
            msg = colorize('green', "Cleaning up databases...")
            print msg
            sh("./manage.py lms --settings bok_choy flush --traceback --noinput")
            clear_mongo()

    @property
    def verbosity_processes_command(self):
        """
        Multiprocessing, xunit, color, and verbosity do not work well together. We need to construct
        the proper combination for use with nosetests.
        """
        command = []

        if self.verbosity != DEFAULT_VERBOSITY and self.num_processes != DEFAULT_NUM_PROCESSES:
            msg = 'Cannot pass in both num_processors and verbosity. Quitting'
            raise BuildFailure(msg)

        if self.num_processes != 1:
            # Construct "multiprocess" nosetest command
            command = [
                "--xunitmp-file={}".format(self.xunit_report),
                "--processes={}".format(self.num_processes),
                "--no-color",
                "--process-timeout=1200",
            ]

        else:
            command = [
                "--xunit-file={}".format(self.xunit_report),
                "--verbosity={}".format(self.verbosity),
            ]

        return command

<<<<<<< HEAD
    def prepare_bokchoy_run(self):
        """
        Sets up and starts servers for a Bok Choy run. If --fasttest is not
        specified then static assets are collected
        """
        sh("{}/scripts/reset-test-db.sh".format(Env.REPO_ROOT))

        if not self.fasttest:
            self.generate_optimized_static_assets(log_dir=self.log_dir)

        # Clear any test data already in Mongo or MySQLand invalidate
        # the cache
        bokchoy_utils.clear_mongo()
        self.cache.flush_all()

        # load data in db_fixtures
        self.load_data()

        # load courses if self.imports_dir is set
        self.load_courses()

        # Ensure the test servers are available
        msg = colorize('green', "Confirming servers are running...")
        print msg
        bokchoy_utils.start_servers(self.default_store, self.coveragerc)

    def load_courses(self):
        """
        Loads courses from self.imports_dir.

        Note: self.imports_dir is the directory that contains the directories
        that have courses in them. For example, if the course is located in
        `test_root/courses/test-example-course/`, self.imports_dir should be
        `test_root/courses/`.
        """
        msg = colorize('green', "Importing courses from {}...".format(self.imports_dir))
        print msg

        if self.imports_dir:
            sh(
                "DEFAULT_STORE={default_store}"
                " ./manage.py cms --settings=bok_choy import {import_dir}".format(
                    default_store=self.default_store,
                    import_dir=self.imports_dir
                )
            )

    def load_data(self):
        """
        Loads data into database from db_fixtures
        """
        print 'Loading data from json fixtures in db_fixtures directory'
        sh(
            "DEFAULT_STORE={default_store}"
            " ./manage.py lms --settings bok_choy loaddata --traceback"
            " common/test/db_fixtures/*.json".format(
                default_store=self.default_store,
            )
        )

=======
>>>>>>> 596a44c3
    def run_servers_continuously(self):
        """
        Infinite loop. Servers will continue to run in the current session unless interrupted.
        """
        print 'Bok-choy servers running. Press Ctrl-C to exit...\n'
        print 'Note: pressing Ctrl-C multiple times can corrupt noseid files and system state. Just press it once.\n'

        while True:
            try:
                sleep(10000)
            except KeyboardInterrupt:
                print "Stopping bok-choy servers.\n"
                break

    @property
    def cmd(self):
        """
        This method composes the nosetests command to send to the terminal. If nosetests aren't being run,
         the command returns None.
        """
        # Default to running all tests if no specific test is specified
        if not self.test_spec:
            test_spec = self.test_dir
        else:
            test_spec = self.test_dir / self.test_spec

        # Skip any additional commands (such as nosetests) if running in
        # servers only mode
        if self.serversonly:
            return None

        # Construct the nosetests command, specifying where to save
        # screenshots and XUnit XML reports
        cmd = [
            "DEFAULT_STORE={}".format(self.default_store),
            "SCREENSHOT_DIR='{}'".format(self.log_dir),
            "BOK_CHOY_HAR_DIR='{}'".format(self.har_dir),
            "BOKCHOY_A11Y_CUSTOM_RULES_FILE='{}'".format(self.a11y_file),
            "SELENIUM_DRIVER_LOG_DIR='{}'".format(self.log_dir),
            "VERIFY_XSS='{}'".format(self.verify_xss),
            "nosetests",
            test_spec,
        ] + self.verbosity_processes_command
        if self.save_screenshots:
            cmd.append("--with-save-baseline")
        if self.extra_args:
            cmd.append(self.extra_args)
        cmd.extend(self.passthrough_options)

        return cmd


class Pa11yCrawler(BokChoyTestSuite):
    """
    Sets up test environment with mega-course loaded, and runs pa11ycralwer
    against it.
    """

    def __init__(self, *args, **kwargs):
        super(Pa11yCrawler, self).__init__(*args, **kwargs)
        self.course_key = kwargs.get('course_key')
        self.ensure_scrapy_cfg()

    def ensure_scrapy_cfg(self):
        """
        Scrapy requires a few configuration settings in order to run:
        http://doc.scrapy.org/en/1.1/topics/commands.html#configuration-settings
        This method ensures they are correctly written to the filesystem
        in a location where Scrapy knows to look for them.

        Returns True if the file was created, or False if the file already
        exists (in which case it was not modified.)
        """
        cfg_file = path("~/.config/scrapy.cfg").expand()
        if cfg_file.isfile():
            return False
        cfg_file.parent.makedirs_p()
        content = dedent("""
            [settings]
            default = pa11ycrawler.settings

            [deploy]
            project = pa11ycrawler
        """)
        cfg_file.write_text(content)
        return True

    def generate_html_reports(self):
        """
        Runs pa11ycrawler-html
        """
        command = [
            'pa11ycrawler-html',
            '--data-dir',
            os.path.join(self.report_dir, 'data'),
            '--output-dir',
            os.path.join(self.report_dir, 'html'),
        ]
        sh(command)

    @property
    def cmd(self):
        """
        Runs pa11ycrawler as staff user against the test course.
        """
        data_dir = os.path.join(self.report_dir, 'data')
        url = "https://raw.githubusercontent.com/singingwolfboy/pa11ycrawler-ignore/master/ignore.yaml"
        return [
            "scrapy",
            "crawl",
            "edx",
            "-a",
            "port=8003",
            "-a",
            "course_key={key}".format(key=self.course_key),
            "-a",
            "pa11y_ignore_rules_url={url}".format(url=url),
            "-a",
            "data_dir={dir}".format(dir=data_dir)
        ]<|MERGE_RESOLUTION|>--- conflicted
+++ resolved
@@ -289,69 +289,6 @@
 
         return command
 
-<<<<<<< HEAD
-    def prepare_bokchoy_run(self):
-        """
-        Sets up and starts servers for a Bok Choy run. If --fasttest is not
-        specified then static assets are collected
-        """
-        sh("{}/scripts/reset-test-db.sh".format(Env.REPO_ROOT))
-
-        if not self.fasttest:
-            self.generate_optimized_static_assets(log_dir=self.log_dir)
-
-        # Clear any test data already in Mongo or MySQLand invalidate
-        # the cache
-        bokchoy_utils.clear_mongo()
-        self.cache.flush_all()
-
-        # load data in db_fixtures
-        self.load_data()
-
-        # load courses if self.imports_dir is set
-        self.load_courses()
-
-        # Ensure the test servers are available
-        msg = colorize('green', "Confirming servers are running...")
-        print msg
-        bokchoy_utils.start_servers(self.default_store, self.coveragerc)
-
-    def load_courses(self):
-        """
-        Loads courses from self.imports_dir.
-
-        Note: self.imports_dir is the directory that contains the directories
-        that have courses in them. For example, if the course is located in
-        `test_root/courses/test-example-course/`, self.imports_dir should be
-        `test_root/courses/`.
-        """
-        msg = colorize('green', "Importing courses from {}...".format(self.imports_dir))
-        print msg
-
-        if self.imports_dir:
-            sh(
-                "DEFAULT_STORE={default_store}"
-                " ./manage.py cms --settings=bok_choy import {import_dir}".format(
-                    default_store=self.default_store,
-                    import_dir=self.imports_dir
-                )
-            )
-
-    def load_data(self):
-        """
-        Loads data into database from db_fixtures
-        """
-        print 'Loading data from json fixtures in db_fixtures directory'
-        sh(
-            "DEFAULT_STORE={default_store}"
-            " ./manage.py lms --settings bok_choy loaddata --traceback"
-            " common/test/db_fixtures/*.json".format(
-                default_store=self.default_store,
-            )
-        )
-
-=======
->>>>>>> 596a44c3
     def run_servers_continuously(self):
         """
         Infinite loop. Servers will continue to run in the current session unless interrupted.
